# Copyright 2009 Ram Rachum.
# This program is distributed under the LGPL2.1 license.

'''
This module defines the CrunchingManager class. See its documentation for more
information.
'''

import garlicsim.general_misc.queue_tools as queue_tools
import garlicsim.general_misc.third_party.decorator
import garlicsim.general_misc.change_tracker
from garlicsim.general_misc.infinity import Infinity

import garlicsim
<<<<<<< HEAD
import garlicsim.data_structures
from garlicsim.misc.nodes_added import NodesAdded
=======
import garlicsim.misc
>>>>>>> d2955e97
import crunchers
from crunching_profile import CrunchingProfile
from garlicsim.misc.step_options_profile import StepOptionsProfile

PreferredCruncher = [crunchers.CruncherThread, crunchers.CruncherProcess][0]
# Should make a nicer way of setting that.

__all__ = ["CrunchingManager"]

@garlicsim.general_misc.third_party.decorator.decorator
def with_tree_lock(method, *args, **kwargs):
    '''
    A decorator used in CrunchingManager's methods to use the tree lock (in
    write mode) as a context manager when calling the method.
    '''
    self = args[0]
    with self.project.tree_lock.write:
        return method(*args, **kwargs)


class CrunchingManager(object):
    '''
    A crunching manager manages the background crunching for a project.
    
    Every project creates a crunching manager. The job of the crunching manager
    is to coordinate the crunchers, creating and retiring them as necessary.
    The main use of a crunching manager is through its sync_workers methods,
    which goes over all the crunchers and all the nodes of the tree that need
    to be crunched, making sure the crunchers are working on these nodes, and
    collecting work from them to implement into the tree.
    '''
    def __init__(self, project):        
        self.project = project
        
        if project.simpack_grokker.history_dependent:
            self.Cruncher = crunchers.CruncherThread
        else:
            self.Cruncher = PreferredCruncher
        
        self.jobs = []
        '''
        The jobs that the crunching manager will be responsible for doing.
        
        These are of the class garlicsim.asynchronous_crunching.Job.
        '''
        
        self.crunchers = {}
        '''
        Dict that maps each job to the cruncher reponsible for doing it.
        '''
        
        self.step_options_profiles = {}
        '''
        Dict that maps each cruncher to its step options profile.
        
        This exists because a cruncher might change its step options profile
        in the course of its work. When it does, it announces this by putting
        the profile in the work queue. In this dict we keep track of the last
        step options profile each cruncher was known to use.
        '''
        
        self.crunching_profiles_change_tracker = \
            garlicsim.general_misc.change_tracker.ChangeTracker()
        '''
        A change tracker which tracks changes made to crunching profiles.
        
        This is used to update the crunchers if the crunching profile for the
        job they're working on has changed.
        '''

        
    @with_tree_lock
    def sync_crunchers(self):
        '''
        Take work from the crunchers, and give them new instructions if needed.
        
        Talks with all the crunchers, takes work from them for implementing
        into the tree, retiring crunchers or recruiting new crunchers as
        necessary.

        Returns the total amount of nodes that were added to the tree in the
        process.
        '''
        tree = self.project.tree
        
        total_added_nodes = garlicsim.misc.NodesAdded(0)

        
        for (job, cruncher) in self.crunchers.copy().items():
            if not (job in self.jobs):
                (added_nodes, new_leaf) = \
                    self.__add_work_to_tree(cruncher, job.node, retire=True)
                total_added_nodes += added_nodes
                del self.crunchers[job]


        for job in self.jobs[:]:
            
            
            if job not in self.crunchers:
                if not job.is_done():
                    self.__conditional_create_cruncher(job)
                else: # job_done is True
                    self.jobs.remove(job)
                continue

            # job in self.crunchers
            
            cruncher = self.crunchers[job]
            
            (added_nodes, new_leaf) = self.__add_work_to_tree(cruncher,
                                                              job.node)
            total_added_nodes += added_nodes

            job.node = new_leaf
            
            if not job.is_done(): # (Need to call is_done again cause node changed)
                
                crunching_profile = job.crunching_profile
                
                if cruncher.is_alive():
                                        
                    if self.crunching_profiles_change_tracker.check_in \
                       (crunching_profile):
                        
                        cruncher.update_crunching_profile(crunching_profile)
                        
                else:
                    
                    self.__conditional_create_cruncher(job)
            else: # job.is_done() is True           
                self.jobs.remove(job)
                if cruncher.is_alive():
                    cruncher.retire()
                del self.crunchers[job]
            
        return total_added_nodes

    
    def __conditional_create_cruncher(self, job):
        '''
        Create a cruncher to crunch the node, unless there is reason not to.
        '''
        node = job.node
        crunching_profile = job.crunching_profile
        
        if node.still_in_editing is False:
            step_function = self.project.simpack_grokker.step
            if self.Cruncher == crunchers.CruncherProcess:
                cruncher = self.Cruncher \
                         (node.state,
                          self.project.simpack_grokker.step,
                          crunching_profile=crunching_profile)
            else: # self.Cruncher == crunchers.CruncherThread
                cruncher = self.Cruncher(node.state, self.project,
                                         crunching_profile=crunching_profile)
            cruncher.start()
            self.crunchers[job] = cruncher
            
            self.crunching_profiles_change_tracker.check_in(crunching_profile)
            self.step_options_profiles[cruncher] = \
                crunching_profile.step_options_profile
            
    
    def get_jobs_by_node(self, node):
        '''
        Get all the jobs that should be done on the specified Node.
        
        This is every job whose .node attribute is equal to the specified node.
        '''
        return [job for job in self.jobs if job.node == node]
    
    def __add_work_to_tree(self, cruncher, node, retire=False): #todo: modify this to take job?
        '''
        Take work from the cruncher and add to the tree at the specified node.
        
        If `retire` is set to True, retires the cruncher.
        
        Returns (number, leaf), where `number` is the number of nodes that were
        added, and `leaf` is the last node that was added.
        '''
        tree = self.project.tree
        
        current = node
        counter = 0
        self.step_options_profiles[cruncher]
        
        for thing in queue_tools.iterate(cruncher.work_queue):
            if isinstance(thing, garlicsim.data_structures.State):
                counter += 1
                current = tree.add_state(
                    thing,
                    parent=current,
                    step_options_profile=self.step_options_profiles[cruncher]
                )
            elif isinstance(thing, StepOptionsProfile):
                self.step_options_profiles[cruncher] = thing
            else:
                raise Exception('Unexpected object in work queue')
                        
        if retire:
            cruncher.retire()
<<<<<<< HEAD
        
        nodes_added = NodesAdded(counter)
=======
        current = node
        for state in states:
            current = tree.add_state(state, parent=current)
        nodes_added = garlicsim.misc.NodesAdded(len(states))
>>>>>>> d2955e97
        return (nodes_added, current)
    
    def __repr__(self):
        '''
        Get a string representation of the crunching manager.
        
        Example output:
        <garlicsim.asynchronous_crunching.crunching_manager.CrunchingManager
        currently employing 2 crunchers to handle 2 jobs at 0x1f699b0>
        '''
        
        crunchers_count = len(self.crunchers)
        job_count = len(self.jobs)
                                   
        return '<%s.%s currently employing %s crunchers to handle %s jobs at %s>' % \
               (
                   self.__class__.__module__,
                   self.__class__.__name__,
                   crunchers_count,
                   job_count,
                   hex(id(self))
               )
    
    
    
    <|MERGE_RESOLUTION|>--- conflicted
+++ resolved
@@ -12,12 +12,8 @@
 from garlicsim.general_misc.infinity import Infinity
 
 import garlicsim
-<<<<<<< HEAD
 import garlicsim.data_structures
-from garlicsim.misc.nodes_added import NodesAdded
-=======
 import garlicsim.misc
->>>>>>> d2955e97
 import crunchers
 from crunching_profile import CrunchingProfile
 from garlicsim.misc.step_options_profile import StepOptionsProfile
@@ -220,15 +216,9 @@
                         
         if retire:
             cruncher.retire()
-<<<<<<< HEAD
-        
-        nodes_added = NodesAdded(counter)
-=======
-        current = node
-        for state in states:
-            current = tree.add_state(state, parent=current)
-        nodes_added = garlicsim.misc.NodesAdded(len(states))
->>>>>>> d2955e97
+        
+        nodes_added = garlicsim.misc.NodesAdded(counter)
+
         return (nodes_added, current)
     
     def __repr__(self):
