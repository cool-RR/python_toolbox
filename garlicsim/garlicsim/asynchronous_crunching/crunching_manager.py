--- conflicted
+++ resolved
@@ -20,11 +20,7 @@
 from crunching_profile import CrunchingProfile
 from garlicsim.misc.step_profile import StepProfile
 
-<<<<<<< HEAD
 PreferredCruncher = crunchers['CruncherThread']
-=======
-PreferredCruncher = crunchers.CruncherThread
->>>>>>> 04aebea5
 # Should make a nicer way of setting that.
 
 __all__ = ["CrunchingManager"]
