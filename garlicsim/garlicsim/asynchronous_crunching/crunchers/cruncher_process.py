# Copyright 2009 Ram Rachum.
# This program is distributed under the LGPL2.1 license.

'''
This module defines the CruncherProcess class. See its documentation for
more information.

This module requires the multiprocessing package to be installed. It is part of
the standard library for Python 2.6 and above, but not for earlier versions.
Backports of it for Python 2.4 and 2.5 are available on the internet.
'''

import multiprocessing
import copy
import Queue
import sys
import os

try: import garlicsim.general_misc.process_priority
except Exception: pass

import garlicsim
from garlicsim.asynchronous_crunching import \
     CrunchingProfile, ObsoleteCruncherError

__all__ = ["CruncherProcess"]

class CruncherProcess(multiprocessing.Process):
    '''
    CruncherProcess is a type of cruncher.
    
    A cruncher is a worker which crunches the simulation. It receives a state
    from the main program, and then it repeatedly applies the step function of
    the simulation to produce more states. Those states are then put in the
    cruncher's work_queue. They are then taken by the main program when
    Project.sync_crunchers is called, and put into the tree.
        
    Read more about crunchers in the documentation of the crunchers package.
    
    The advantage of CruncherProcess over CruncherThread is that
    CruncherProcess is able to run on a different core of the processor
    in the machine, thus using the full power of the processor.
    '''
    def __init__(self, initial_state, step_function, crunching_profile):
        
        multiprocessing.Process.__init__(self)
        
        self.step_function = step_function
        self.initial_state = initial_state
        self.last_clock = self.initial_state.clock
        self.crunching_profile = copy.deepcopy(crunching_profile)
        
        self.daemon = True

        self.work_queue = multiprocessing.Queue()
        '''
        Queue for putting completed work to be picked up by the main thread.TODO
        '''
        
        self.order_queue = multiprocessing.Queue()
        '''
        Queue for receiving instructions from the main thread.
        '''

    def set_low_priority(self):
        '''
        Set a low priority for this process.
        '''
        
        try:
            sys.getwindowsversion()
        except Exception:
            is_windows = False
        else:
            is_windows = True

        if is_windows:
            try:
                garlicsim.general_misc.process_priority.set_process_priority(0)
            except Exception:
                pass
        else:
            try:
                os.nice(1)
            except Exception:
                pass

    def run(self):
        '''
        This is called when the cruncher is started. It just calls the
        main_loop method in a try clause, excepting ObsoleteCruncherError;
        That exception means that the cruncher has been retired in the middle
        of its job, so it is propagated up to this level, where it causes the
        cruncher to terminate.
        '''
        try:
            self.main_loop()
        except ObsoleteCruncherError:
            return

    def main_loop(self):
        '''
        The main loop of the cruncher.
        
        Crunches the simulations repeatedly until the crunching profile is
        satisfied or a 'retire' order is received.
        '''
        self.set_low_priority()
        
<<<<<<< HEAD
        step_profile = self.crunching_profile.step_profile or \
                          garlicsim.misc.StepProfile()
        
        self.step_iterator = \
            self.step_generator(self.initial_state,
                                *step_profile.args,
                                **step_profile.kwargs)
=======
        state = self.initial_state
        
        self.step_options_profile = \
            self.crunching_profile.step_options_profile or \
            garlicsim.misc.StepOptionsProfile()
        
>>>>>>> a4216668
        order = None
        
        while True:
            state = self.step_function(state,
                                       *self.step_options_profile.args,
                                       **self.step_options_profile.kwargs)
            self.auto_clock(state)
            self.work_queue.put(state)
            self.check_crunching_profile(state)
            order = self.get_order()
            if order:
                self.process_order(order)
    
             
    def auto_clock(self, state):
        '''
        If the state lacks a clock attribute, set one up automatically.
        
        The new clock attribute will be equal to the clock of the old state
        plus 1.
        '''
        if not hasattr(state, "clock"):
            state.clock = self.last_clock + 1
        self.last_clock = state.clock           
        
        
    def check_crunching_profile(self, state):
        '''
        Check if the cruncher crunched enough states. If so retire.
        
        The crunching manager specifies how much the cruncher should crunch.
        We consult with it to check if the cruncher has finished, and if it did
        we retire the cruncher.
        '''
        if self.crunching_profile.state_satisfies(state):
            raise ObsoleteCruncherError
    
        
    def get_order(self):
        '''
        Attempt to read an order from the order_queue, if one has been sent.
        
        Returns the order.
        '''
        try:
            return self.order_queue.get(block=False)
        except Queue.Empty:
            return None
    
        
    def process_order(self, order):
        '''
        Process an order receieved from order_queue.
        '''
        
        if order == "retire":
            raise ObsoleteCruncherError
        
        elif isinstance(order, CrunchingProfile):
            
            if self.crunching_profile.step_options_profile != \
               order.step_options_profile:
                
                self.work_queue.put(order.step_options_profile)
                
            self.crunching_profile = order
            self.step_options_profile = order.step_options_profile

            
    def retire(self):
        '''
        Retire the cruncher. Process-safe.
        
        Cause it to shut down as soon as it receives the order.
        '''
        self.order_queue.put("retire")
        
        
    def update_crunching_profile(self, profile):
        '''
        Update the cruncher's crunching profile. Process-safe.
        '''
        self.order_queue.put(profile)
        
        
        
        
    <|MERGE_RESOLUTION|>--- conflicted
+++ resolved
@@ -48,7 +48,8 @@
         self.step_function = step_function
         self.initial_state = initial_state
         self.last_clock = self.initial_state.clock
-        self.crunching_profile = copy.deepcopy(crunching_profile)
+        self.crunching_profile = crunching_profile
+        copy.deepcopy(crunching_profile)
         
         self.daemon = True
 
@@ -107,28 +108,17 @@
         '''
         self.set_low_priority()
         
-<<<<<<< HEAD
-        step_profile = self.crunching_profile.step_profile or \
-                          garlicsim.misc.StepProfile()
-        
-        self.step_iterator = \
-            self.step_generator(self.initial_state,
-                                *step_profile.args,
-                                **step_profile.kwargs)
-=======
         state = self.initial_state
         
-        self.step_options_profile = \
-            self.crunching_profile.step_options_profile or \
-            garlicsim.misc.StepOptionsProfile()
-        
->>>>>>> a4216668
+        self.step_profile = \
+            self.crunching_profile.step_profile or garlicsim.misc.StepProfile()
+        
         order = None
         
         while True:
             state = self.step_function(state,
-                                       *self.step_options_profile.args,
-                                       **self.step_options_profile.kwargs)
+                                       *self.step_profile.args,
+                                       **self.step_profile.kwargs)
             self.auto_clock(state)
             self.work_queue.put(state)
             self.check_crunching_profile(state)
@@ -183,13 +173,13 @@
         
         elif isinstance(order, CrunchingProfile):
             
-            if self.crunching_profile.step_options_profile != \
-               order.step_options_profile:
+            if self.crunching_profile.step_profile != \
+               order.step_profile:
                 
-                self.work_queue.put(order.step_options_profile)
+                self.work_queue.put(order.step_profile)
                 
             self.crunching_profile = order
-            self.step_options_profile = order.step_options_profile
+            self.step_profile = order.step_profile
 
             
     def retire(self):
