--- conflicted
+++ resolved
@@ -76,14 +76,8 @@
         satisfied or a 'retire' order is received.
         '''
         
-<<<<<<< HEAD
-        step_profile = self.crunching_profile.step_profile or \
-                             garlicsim.misc.StepProfile()
-=======
-        self.step_options_profile = \
-            self.crunching_profile.step_options_profile or \
-            garlicsim.misc.StepOptionsProfile()
->>>>>>> a4216668
+        self.step_profile = \
+            self.crunching_profile.step_profile or garlicsim.misc.StepProfile()
         
         if self.history_dependent:
             self.history_browser = HistoryBrowser(cruncher=self)
@@ -91,19 +85,12 @@
         else:
             thing = self.initial_state
             
-<<<<<<< HEAD
-        self.step_iterator = self.step_generator(thing,
-                                                 *step_profile.args,
-                                                 **step_profile.kwargs)
-        
-=======
->>>>>>> a4216668
         order = None
         
         while True:
             state = self.step_function(thing,
-                                       *self.step_options_profile.args,
-                                       **self.step_options_profile.kwargs)
+                                       *self.step_profile.args,
+                                       **self.step_profile.kwargs)
             if not self.history_dependent:
                 thing = state
                 
@@ -160,14 +147,14 @@
         
         elif isinstance(order, CrunchingProfile):
             
-            if self.crunching_profile.step_options_profile != \
-               order.step_options_profile:
+            if self.crunching_profile.step_profile != \
+               order.step_profile:
                 
                 self.work_queue.put \
-                    (copy.deepcopy(order.step_options_profile))
+                    (copy.deepcopy(order.step_profile))
                 
             self.crunching_profile = order
-            self.step_options_profile = order.step_options_profile
+            self.step_profile = order.step_profile
             
             
     def retire(self):
