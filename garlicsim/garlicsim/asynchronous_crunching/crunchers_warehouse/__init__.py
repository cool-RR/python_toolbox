--- conflicted
+++ resolved
@@ -38,13 +38,9 @@
 able to run on a different core of the processor in the machine, thus using the
 full power of the processor.
 '''
-<<<<<<< HEAD
-
-=======
 import sys
->>>>>>> 4f5217ff
 from ...general_misc import warehouse
-from . import cruncher_process
+#from . import cruncher_process
 
 this_module = sys.modules[__name__]
 crunchers = warehouse.create(this_module)
