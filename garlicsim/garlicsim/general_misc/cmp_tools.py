--- conflicted
+++ resolved
@@ -6,19 +6,10 @@
 import sys
 
 
-def underscore_hating_cmp(a, b):
-    '''Compare two strings, counting the "_" character as highest.'''
-    assert isinstance(a, basestring) and isinstance(b, basestring)
-    return cmp(
-        unicode(a).replace('_', unichr(sys.maxunicode)),
-        unicode(b).replace('_', unichr(sys.maxunicode))
-    )
-
-<<<<<<< HEAD
 def underscore_hating_key(string):
     assert isinstance(string, basestring)
     return unicode(string).replace('_', unichr(sys.maxunicode))
-=======
+
 
 def total_ordering(cls): 
     '''
@@ -60,5 +51,4 @@
             opfunc.__name__ = opname
             opfunc.__doc__ = getattr(float, opname).__doc__
             setattr(cls, opname, opfunc)
-    return cls
->>>>>>> 2f9d13a6
+    return cls