--- conflicted
+++ resolved
@@ -4,21 +4,13 @@
 # This program is distributed under the LGPL2.1 license.
 
 '''
-<<<<<<< HEAD
-`Distribute` setup file for garlicsim.
-=======
 Distribute setup file for garlicsim.
->>>>>>> 51ef8ac3
 '''
 
 def ensure_Distribute_is_installed():
     
     no_distribute_error = Exception('''`Distribute` is required but is not \
-<<<<<<< HEAD
-    installed. Download it from the internet and install it, then try again.''')
-=======
 installed. Download it from the internet and install it, then try again.''')
->>>>>>> 51ef8ac3
 
     try:
         import pkg_resources
@@ -29,26 +21,16 @@
 
 ensure_Distribute_is_installed()
 
-<<<<<<< HEAD
-
-
-import os
-from setuptools.core import setup
-import setuptools
-=======
 import os
 import setuptools
 import distutils
->>>>>>> 51ef8ac3
 import garlicsim
 
-'''
 try:
-    setuptools.dir_util.remove_tree('build', verbose=True)
+    distutils.dir_util.remove_tree('build', verbose=True)
 except Exception:
     pass
-'''
-    
+
 my_long_description = \
 '''\
 GarlicSim is a platform for writing, running and analyzing simulations. It can
@@ -61,34 +43,11 @@
 my_classifiers = [
     'Development Status :: 3 - Alpha',
     'License :: OSI Approved :: GNU Library or Lesser General Public License (LGPL)',
-    'Programming Language :: Python :: 2.6',
+    'Programming Language :: Python :: 2.5',
     'Topic :: Scientific/Engineering',
     'Programming Language :: Python',
 ]
 
-<<<<<<< HEAD
-
-
-setup(
-    name='garlicsim',
-    version=garlicsim.__version__,
-    description='Pythonic framework for working with simulations',
-    author='Ram Rachum',
-    author_email='cool-rr@cool-rr.com',
-    url='http://garlicsim.org',
-    packages=my_packages,
-    license="LGPL v2.1",
-    long_description = my_long_description,
-    classifiers = my_classifiers,
-)
-
-'''
-try:
-    distutils.dir_util.remove_tree('build', verbose=True)
-except Exception:
-    pass
-'''
-=======
 try:
     setuptools.setup(
         name='garlicsim',
@@ -111,5 +70,4 @@
     try:
         distutils.dir_util.remove_tree('build', verbose=True)
     except Exception:
-        pass
->>>>>>> 51ef8ac3
+        pass