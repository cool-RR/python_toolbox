import types

import wx

import garlicsim_wx
import garlicsim


class StepFunctionInput(wx.ComboBox):
    # tododoc: if hitting on step function and it's not in the list, add it as
    # last
    def __init__(self, step_profile_dialog, value):
        self.step_profile_dialog = step_profile_dialog
        self.simpack_grokker = step_profile_dialog.simpack_grokker
        step_functions_list = [
            step_profile_dialog.step_function_to_address(step_function) for
            step_function in self.simpack_grokker.all_step_functions
        ]
        
        # If there's an initial value from an existing step profile, make sure
        # it's first on the list:
        if value:
            try:
                del step_functions_list[value]
            except Exception:
                pass
            step_functions_list.insert(0, value)
        
        width = 250 if wx.Platform == '__WXMAC__' else 150
            
        wx.ComboBox.__init__(self, step_profile_dialog, value=value,
<<<<<<< HEAD
                             choices=step_functions_list, size=(150, -1))
=======
                             choices=step_functions_list, size=(width, -1))
>>>>>>> 58327704
        
        self.Bind(wx.EVT_TEXT, self.on_text)
        self.Bind(wx.EVT_COMBOBOX, self.on_combo_box)
        
        self.Bind(wx.EVT_KILL_FOCUS, self.on_kill_focus)
        
        self.try_to_parse_text_and_set()

        
    def try_to_parse_text_and_set(self):
        text = str(self.GetValue())
        try:
            thing = self.step_profile_dialog.address_to_object(text)
        except Exception:
            return
        else:
            try:
                garlicsim.misc.simpack_grokker.get_step_type(thing)
            except Exception:
                return
            else:
                self.step_profile_dialog.set_step_function(thing)
                
    
    def parse_text_and_set(self):
        text = str(self.GetValue())
        try:
            thing = self.step_profile_dialog.address_to_object(text)
        except Exception:
            raise Exception("Unable to resolve '%s' into a step function." \
                            % text)
        else:
            try:
                step_type = garlicsim.misc.simpack_grokker.get_step_type(thing)
            except Exception:
                if callable(thing):
                    type_description = 'function' if \
                                     isinstance(thing, types.FunctionType) \
                                     else 'callable'
                    raise Exception("`%s` is a %s, but it's not a step "
                                    "function." % (text, type_description))
                else:
                    raise Exception("`%s` is a not a step function; It's not "
                                    "even a callable." % text)
            else:
                self.step_profile_dialog.set_step_function(thing)
            
        
    def on_text(self, event):
        self.try_to_parse_text_and_set()
    
        
    def on_combo_box(self, event):
        self.try_to_parse_text_and_set()
        
        
    def on_kill_focus(self, event):
        try:
            self.parse_text_and_set()
        except Exception as exception:
            self.step_profile_dialog.static_function_text.set_error_text(
                exception.message
            )
        event.Skip()<|MERGE_RESOLUTION|>--- conflicted
+++ resolved
@@ -29,11 +29,7 @@
         width = 250 if wx.Platform == '__WXMAC__' else 150
             
         wx.ComboBox.__init__(self, step_profile_dialog, value=value,
-<<<<<<< HEAD
-                             choices=step_functions_list, size=(150, -1))
-=======
                              choices=step_functions_list, size=(width, -1))
->>>>>>> 58327704
         
         self.Bind(wx.EVT_TEXT, self.on_text)
         self.Bind(wx.EVT_COMBOBOX, self.on_combo_box)
