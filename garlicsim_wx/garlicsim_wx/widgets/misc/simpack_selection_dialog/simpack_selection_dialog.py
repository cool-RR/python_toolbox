# Copyright 2009-2011 Ram Rachum.
# This program is distributed under the LGPL2.1 license.

'''
This module defines the `SimpackSelectionDialog` class.

See its documentation for more info.
'''

from __future__ import with_statement

import os
import sys
import glob
import pkgutil

import wx
import pkg_resources

<<<<<<< HEAD
from garlicsim.general_misc.cmp_tools import underscore_hating_key
=======
from garlicsim.general_misc.comparison_tools import underscore_hating_cmp
>>>>>>> 3e439cdb
from garlicsim.general_misc import address_tools
from garlicsim.general_misc import path_tools
from garlicsim.general_misc import import_tools
from garlicsim.general_misc import package_finder
from garlicsim_wx.widgets.general_misc.cute_dialog import CuteDialog
from garlicsim_wx.general_misc import wx_tools

import garlicsim_wx


# blocktodo: Don't forget keyboard shortcuts for everything, like back/forward.

# blocktodo: Go over all methods here, ensure they're relevant.

MAC_BOTTOM_SPACING_SIZE = 10

class SimpackSelectionDialog(CuteDialog):
    '''Dialog for selecting a simpack when creating a new gui project.'''
    
    def __init__(self, frame):
        CuteDialog.__init__(
            self,
            frame,
            title='Choose simulation package',
            size=(950, 550)
        )
        
        assert isinstance(frame, garlicsim_wx.Frame)
        self.frame = frame
        
        with wx_tools.WindowFreezer(self):
            self.__init_build()
            
        
    def __init_build(self):
        
        ### Setting up flex-grid-sizer: #######################################
        #                                                                     #
        self.flex_grid_sizer = wx.FlexGridSizer(rows=2, cols=2,
                                                hgap=16, vgap=0)
        
        self.SetSizer(self.flex_grid_sizer)
        
        self.flex_grid_sizer.AddGrowableRow(0, 1)
        
        self.flex_grid_sizer.AddGrowableCol(0, 2)
        self.flex_grid_sizer.AddGrowableCol(1, 3)
        #                                                                     #
        ### Finished setting up flex-grid-sizer. ##############################
        
        ### Building simpack tree: ############################################
        #                                                                     #
        
        self.simpack_tree_sizer = wx.BoxSizer(wx.VERTICAL)
        
        self.flex_grid_sizer.Add(self.simpack_tree_sizer,
                                 proportion=1,
                                 flag=wx.EXPAND | wx.ALL,
                                 border=5)
        
        self.choose_a_simpack_static_text = wx.StaticText(
            self,
            label='Choose a &simpack:'
        )
        self.simpack_tree_sizer.Add(
            self.choose_a_simpack_static_text,
            proportion=0,
            flag=wx.ALIGN_LEFT | wx.BOTTOM,
            border=5,
        )
        
        self.simpack_tree = SimpackTree(self)
        
        self.simpack_tree_sizer.Add(
            self.simpack_tree,
            proportion=1,
            flag=wx.EXPAND | wx.TOP,
            border=0,
        )
        #                                                                     #
        ### Finished building simpack tree. ###################################
        
        ### Building simpack info panel: ######################################
        #                                                                     #
        text_ctrl_1 = wx.TextCtrl(self)
        self.flex_grid_sizer.Add(text_ctrl_1,
                                 proportion=1,
                                 flag=wx.EXPAND | wx.ALL,
                                 border=5)
        #                                                                     #
        ### Finished building simpack info panel. #############################
        
        
        ### Building simpack-navigation panel: ################################
        #                                                                     #
        self.navigation_panel = NavigationPanel(self)
        self.flex_grid_sizer.Add(self.navigation_panel,
                                 proportion=0,
                                 flag=wx.EXPAND)
        #                                                                     #
        ### Finished building simpack-navigation panel. #######################
        
        
        ### Creating Ok/Cancel buttons: #######################################
        #                                                                     #
        self.dialog_button_sizer = wx.BoxSizer(wx.HORIZONTAL)
        # blocktodo: make big and spaced like in mockup
        
        self.flex_grid_sizer.Add(self.dialog_button_sizer,
                                 0,
                                 flag=wx.EXPAND | wx.ALL,
                                 border=5)
        
        self.create_project_button = wx.Button(self, wx.ID_OK,
                                               'Create &project')
        self.create_project_button.SetDefault()
        self.Bind(wx.EVT_BUTTON, self.on_create_project,
                  source=self.create_project_button)
        
        self.cancel_button = wx.Button(self, wx.ID_CANCEL, 'Cancel')
        self.Bind(wx.EVT_BUTTON, self.on_cancel, source=self.cancel_button)
        
        if wx_tools.is_win:
            first_button = self.create_project_button
            second_button = self.cancel_button
        else: # Mac or Linux
            first_button = self.cancel_button
            second_button = self.create_project_button
        
        self.dialog_button_sizer.AddStretchSpacer(prop=2)
        self.dialog_button_sizer.Add(first_button,
                                     proportion=0,
                                     flag=wx.ALIGN_CENTER_VERTICAL)
        self.dialog_button_sizer.AddStretchSpacer(prop=1)
        self.dialog_button_sizer.Add(second_button,
                                     proportion=0,
                                     flag=wx.ALIGN_CENTER_VERTICAL)
        self.dialog_button_sizer.AddStretchSpacer(prop=2)
        
        #                                                                     #
        ### Finished creating Ok/Cancel buttons. ##############################
        
        if wx_tools.is_mac:
            self.dialog_button_sizer.AddSpacer(
                MAC_BOTTOM_SPACING_SIZE
            )
        
        
        self.Layout()
        
        '''
        
        self.main_v_sizer = wx.BoxSizer(wx.VERTICAL)
        
        self.static_text = wx.StaticText(
            self,
            label='Choose a simulation package for your new simulation:'
        )
        self.main_v_sizer.Add(self.static_text, 0, wx.EXPAND | wx.ALL, 10)
        
        self.list_box = wx.ListBox(self)
        self.main_v_sizer.Add(self.list_box, 1, wx.EXPAND | wx.ALL, 10)
        self.list_box.Bind(wx.EVT_LEFT_DCLICK, self.on_ok, self.list_box)
        
        
        
        self.horizontal_line = wx.StaticLine(self)
        self.main_v_sizer.Add(self.horizontal_line,
                              0,
                              wx.EXPAND | wx.ALL,
                              10)
        
        
        
        self.update_simpack_list()
        if self.list_of_simpacks:
            self.list_box.Select(0)
        
        self.SetSizer(self.main_v_sizer)
        self.Layout()
        
        self.list_box.SetFocus()
        '''
        
        
    def on_add_folder_containing_simpacks_button(self, event):
        '''Handler for "Add folders containing simpacks" button.'''
        dir_dialog = wx.DirDialog(
            self,
            'Choose the folder that *contains* your simpack(s), not the '
            'simpack folder itself.',
            style=wx.DD_DEFAULT_STYLE | wx.DD_DIR_MUST_EXIST
        )
        try:
            dir_dialog_return_value = dir_dialog.ShowModal()
        finally:
            dir_dialog.Destroy()
            
        if dir_dialog_return_value == wx.ID_OK:
            path = dir_dialog.GetPath()
            if path not in zip(garlicsim_wx.simpack_places)[0]:
                garlicsim_wx.simpack_places.append((path, ''))
                self.update_simpack_list()
            if path not in sys.path:
                sys.path.append(path)
                
        
    def on_create_project(self, event):
        '''Handler for "Ok" button.'''
        if self.list_box.GetStringSelection():
            self.EndModal(wx.ID_OK)       
        
        
    def on_cancel(self, event):
        '''Handler for "Cancel" button.'''
        self.EndModal(wx.ID_CANCEL)
        
        
    """
    def update_simpack_list(self):
        '''Update the list of available simpacks.'''
        
        self.list_of_simpacks = []
        
        for path, package_prefix in garlicsim_wx.simpack_places:
            if path not in sys.path:
                sys.path.append(path)
                
            if package_prefix:
                assert package_prefix[-1] == '.'
                package = address_tools.resolve(package_prefix[:-1])
                path_to_search = path_tools.get_path_of_package(package)
            else: # not package_prefix
                path_to_search = path
                
            list_of_simpacks_in_simpack_place = [
                (package_prefix + package_name[1:]) for package_name in
                package_finder.get_packages(path_to_search, self_in_name=False)
            ]
            list_of_simpacks_in_simpack_place.sort(cmp=underscore_hating_cmp)
            
            self.list_of_simpacks += list_of_simpacks_in_simpack_place
            
        self.list_box.SetItems(self.list_of_simpacks)
    """    

    def get_simpack_selection(self):
        '''Import the selected simpack and return it.'''
        string = self.list_box.GetStringSelection()
        result = import_tools.normal_import(string)
        return result


from .navigation_panel import NavigationPanel
from .simpack_tree import SimpackTree<|MERGE_RESOLUTION|>--- conflicted
+++ resolved
@@ -17,11 +17,7 @@
 import wx
 import pkg_resources
 
-<<<<<<< HEAD
-from garlicsim.general_misc.cmp_tools import underscore_hating_key
-=======
-from garlicsim.general_misc.comparison_tools import underscore_hating_cmp
->>>>>>> 3e439cdb
+from garlicsim.general_misc import comparison_tools
 from garlicsim.general_misc import address_tools
 from garlicsim.general_misc import path_tools
 from garlicsim.general_misc import import_tools
@@ -261,7 +257,9 @@
                 (package_prefix + package_name[1:]) for package_name in
                 package_finder.get_packages(path_to_search, self_in_name=False)
             ]
-            list_of_simpacks_in_simpack_place.sort(cmp=underscore_hating_cmp)
+            list_of_simpacks_in_simpack_place.sort(
+                key=comparison_tools.underscore_hating_key
+            )
             
             self.list_of_simpacks += list_of_simpacks_in_simpack_place
             
