--- conflicted
+++ resolved
@@ -19,12 +19,8 @@
 from general_misc.stringsaver import s2i,i2s
 
 import garlicsim
-<<<<<<< HEAD
-import garlicsim.asynchronous_crunching.crunchers
-=======
 from garlicsim.asynchronous_crunching.crunchers_warehouse import crunchers
 
->>>>>>> 546655e4
 import custom_widgets
 from custom_widgets import FoldableWindowContainer
 
@@ -54,7 +50,7 @@
         
         self.project = project or garlicsim.Project(simpack)
         if self.project.simpack_grokker.history_dependent is False and \
-           'CruncherProcess' in garlicsim.asynchronous_crunching.crunchers.__dict__:
+           'CruncherProcess' in crunchers:
             self.project.crunching_manager.Cruncher = \
                 crunchers['CruncherProcess']
         
