--- conflicted
+++ resolved
@@ -65,12 +65,9 @@
         
         self.project = project or garlicsim.Project(simpack)
         
-<<<<<<< HEAD
-=======
 
         ### Choosing a Cruncher class: ########################################
         
->>>>>>> afd40e07
         if self.project.simpack_grokker.history_dependent is False and \
            self.project.simpack_grokker.force_cruncher is None and \
            'CruncherProcess' in crunchers:
