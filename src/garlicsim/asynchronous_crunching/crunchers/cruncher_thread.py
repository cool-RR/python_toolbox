--- conflicted
+++ resolved
@@ -39,13 +39,8 @@
         self.crunching_profile = copy.deepcopy(crunching_profile)
         self.history_dependent = self.project.simpack_grokker.history_dependent
                 
-<<<<<<< HEAD
-        self.initial_state = initial_state 
-        self.last_clock = self.initial_state.clock
-=======
         self.initial_state = initial_state
         self.last_clock = initial_state.clock
->>>>>>> 2ec85c56
         self.daemon = True
 
         self.work_queue = queue.Queue()
