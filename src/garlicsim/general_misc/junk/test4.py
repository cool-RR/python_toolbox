import time
import garlicsim
from garlicsim_wx.simulation_packages import life


s = life.make_random_state(15, 15)
p = garlicsim.Project(life)
n = p.root_this_state(s)
<<<<<<< HEAD
p.crunch_all_leaves(n, 100)
for i in range(10):
    time.sleep(2)
    print(p.sync_crunchers())
=======
p.ensure_buffer(n, 100)
p.sync_crunchers()
time.sleep(10)
p.sync_crunchers()
>>>>>>> dc885186
    <|MERGE_RESOLUTION|>--- conflicted
+++ resolved
@@ -6,15 +6,8 @@
 s = life.make_random_state(15, 15)
 p = garlicsim.Project(life)
 n = p.root_this_state(s)
-<<<<<<< HEAD
-p.crunch_all_leaves(n, 100)
-for i in range(10):
-    time.sleep(2)
-    print(p.sync_crunchers())
-=======
 p.ensure_buffer(n, 100)
 p.sync_crunchers()
 time.sleep(10)
 p.sync_crunchers()
->>>>>>> dc885186
     