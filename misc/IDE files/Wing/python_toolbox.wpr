--- conflicted
+++ resolved
@@ -24,24 +24,24 @@
                         'watch_for_changes': True}]
 proj.file-type = 'shared'
 proj.home-dir = loc('../../..')
-<<<<<<< HEAD
-proj.launch-config = {loc('../../../run_tests.py'): ('custom',
+proj.launch-config = {loc('../../../python_toolbox/__init__.py'): ('project',
+        (u'',
+         'launch-OHU716PSo2P5T54y')),
+                      loc('../../../python_toolbox/binary_search/binary_search_profile.py'): (''\
+        'project',
+        (u'',
+         'launch-OHU716PSo2P5T54y')),
+                      loc('../../../python_toolbox/cute_iter_tools.py'): ('p'\
+        'roject',
+        (u'',
+         'launch-OHU716PSo2P5T54y')),
+                      loc('../../../run_tests.py'): ('custom',
         ('',
+         'launch-OHU716PSo2P5T54y')),
+                      loc('../../../test_python_toolbox/test_binary_search/test.py'): (''\
+        'project',
+        (u'',
          'launch-OHU716PSo2P5T54y'))}
-=======
-proj.pypath = {None: ('custom',
-                      path(['${WING:PROJECT_HOME}']))}
-proj.shared-attribute-names = ['proj.shared-attribute-names',
-                               'proj.directory-list',
-                               'proj.file-list',
-                               'proj.file-type',
-                               'proj.main-file',
-                               'testing.test-file-list',
-                               'testing.auto-test-file-specs',
-                               'testing.test-framework',
-                               'proj.home-dir',
-                               'proj.pypath']
->>>>>>> 5aab8980
 testing.auto-test-file-specs = [('glob',
                                  'test_python_toolbox/test*.py')]
 testing.test-framework = {None: 'nose'}